/** ****************************************************************************************
*  This node presents a fast and precise method to estimate the planar motion of a lidar
*  from consecutive range scans. It is very useful for the estimation of the robot odometry from
*  2D laser range measurements.
*  This module is developed for mobile robots with innacurate or inexistent built-in odometry.
*  It allows the estimation of a precise odometry with low computational cost.
*  For more information, please refer to:
*
*  Planar Odometry from a Radial Laser Scanner. A Range Flow-based Approach. ICRA'16.
*  Available at: http://mapir.isa.uma.es/mapirwebsite/index.php/mapir-downloads/papers/217
*
* Maintainer: Javier G. Monroy
* MAPIR group: http://mapir.isa.uma.es/
******************************************************************************************** */

#ifndef CLaserOdometry2D_H
#define CLaserOdometry2D_H

#include <ros/ros.h>
#include <nav_msgs/Odometry.h>
#include <sensor_msgs/LaserScan.h>

// MRPT related headers
#include <mrpt/version.h>
#if MRPT_VERSION>=0x130
<<<<<<< HEAD
#   include <mrpt/obs/CObservation2DRangeScan.h>
#   include <mrpt/obs/CObservationOdometry.h>
    typedef mrpt::obs::CObservation2DRangeScan CObservation2DRangeScan;
#else
#   include <mrpt/slam/CObservation2DRangeScan.h>
#   include <mrpt/slam/CObservationOdometry.h>
    typedef mrpt::poses::CObservation2DRangeScan CObservation2DRangeScan;

=======
    #include <mrpt/obs/CObservation2DRangeScan.h>
    #include <mrpt/obs/CObservationOdometry.h>
    #include <mrpt/utils/CTicTac.h>
    using namespace mrpt::obs;
#else
#   include <mrpt/slam/CObservation2DRangeScan.h>
#   include <mrpt/slam/CObservationOdometry.h>
    using namespace mrpt::slam;
    #include <mrpt/utils.h>
>>>>>>> ecae84c5
#endif

#if MRPT_VERSION<0x150
#   include <mrpt/system/threads.h>
#endif

#include <mrpt/system/os.h>
#include <mrpt/poses/CPose3D.h>
<<<<<<< HEAD
#include <mrpt/utils.h>
//#include <mrpt/opengl.h>
=======
#include <mrpt/opengl.h>
>>>>>>> ecae84c5
#include <mrpt/math/CHistogram.h>

#include <boost/bind.hpp>
#include <Eigen/Dense>
#include <unsupported/Eigen/MatrixFunctions>
#include <iostream>
#include <fstream>
#include <numeric>



class CLaserOdometry2D
{
public:
	CLaserOdometry2D();
    ~CLaserOdometry2D();

    void Init(const sensor_msgs::LaserScan& scan,
              const geometry_msgs::Pose& initial_robot_pose);

    bool is_initialized();

    void odometryCalculation(const sensor_msgs::LaserScan& scan);

    void setLaserPose(const mrpt::poses::CPose3D& laser_pose);

    const mrpt::poses::CPose3D& getIncrement() const;

    const Eigen::Matrix<float, 3, 3>& getIncrementCovariance() const;

    mrpt::poses::CPose3D& getPose();
    const mrpt::poses::CPose3D& getPose() const;

protected:

  bool verbose,module_initialized,first_laser_scan;

    // Internal Data
	std::vector<Eigen::MatrixXf> range;
	std::vector<Eigen::MatrixXf> range_old;
	std::vector<Eigen::MatrixXf> range_inter;
	std::vector<Eigen::MatrixXf> range_warped;
	std::vector<Eigen::MatrixXf> xx;
	std::vector<Eigen::MatrixXf> xx_inter;
	std::vector<Eigen::MatrixXf> xx_old;
	std::vector<Eigen::MatrixXf> xx_warped;
	std::vector<Eigen::MatrixXf> yy;
	std::vector<Eigen::MatrixXf> yy_inter;
	std::vector<Eigen::MatrixXf> yy_old;
	std::vector<Eigen::MatrixXf> yy_warped;
	std::vector<Eigen::MatrixXf> transformations;

	Eigen::MatrixXf range_wf;
	Eigen::MatrixXf dtita;
	Eigen::MatrixXf dt;
	Eigen::MatrixXf rtita;
	Eigen::MatrixXf normx, normy, norm_ang;
	Eigen::MatrixXf weights;
	Eigen::MatrixXi null;

    Eigen::MatrixXf A,Aw;
    Eigen::MatrixXf B,Bw;
	Eigen::Matrix<float, 3, 1> Var;	//3 unknowns: vx, vy, w
	Eigen::Matrix<float, 3, 3> cov_odo;



    //std::string LaserVarName;				//Name of the topic containing the scan lasers \laser_scan
	float fps;								//In Hz
	float fovh;								//Horizontal FOV
	unsigned int cols;
	unsigned int cols_i;
	unsigned int width;
	unsigned int ctf_levels;
	unsigned int image_level, level;
	unsigned int num_valid_range;
    unsigned int iter_irls;
	float g_mask[5];

  double lin_speed, ang_speed;

    //mrpt::gui::CDisplayWindowPlots window;
	mrpt::utils::CTicTac		m_clock;
	float		m_runtime;
    ros::Time last_odom_time, current_scan_time;

	mrpt::math::CMatrixFloat31 kai_abs;
	mrpt::math::CMatrixFloat31 kai_loc;
	mrpt::math::CMatrixFloat31 kai_loc_old;
	mrpt::math::CMatrixFloat31 kai_loc_level;

  mrpt::poses::CPose3D last_increment;

  mrpt::poses::CPose3D laser_pose_on_robot;
  mrpt::poses::CPose3D laser_pose_on_robot_inv;

  mrpt::poses::CPose3D laser_pose;
	mrpt::poses::CPose3D laser_oldpose;
    mrpt::poses::CPose3D robot_pose;
    mrpt::poses::CPose3D robot_oldpose;
	bool test;
    std::vector<double> last_m_lin_speeds;
    std::vector<double> last_m_ang_speeds;


	// Methods
	void createImagePyramid();
	void calculateCoord();
	void performWarping();
	void calculaterangeDerivativesSurface();
	void computeNormals();
	void computeWeights();
	void findNullPoints();
	void solveSystemOneLevel();
    void solveSystemNonLinear();
	void filterLevelSolution();
	void PoseUpdate();
    void Reset(mrpt::poses::CPose3D ini_pose, CObservation2DRangeScan scan);
};

#endif<|MERGE_RESOLUTION|>--- conflicted
+++ resolved
@@ -23,7 +23,6 @@
 // MRPT related headers
 #include <mrpt/version.h>
 #if MRPT_VERSION>=0x130
-<<<<<<< HEAD
 #   include <mrpt/obs/CObservation2DRangeScan.h>
 #   include <mrpt/obs/CObservationOdometry.h>
     typedef mrpt::obs::CObservation2DRangeScan CObservation2DRangeScan;
@@ -31,18 +30,6 @@
 #   include <mrpt/slam/CObservation2DRangeScan.h>
 #   include <mrpt/slam/CObservationOdometry.h>
     typedef mrpt::poses::CObservation2DRangeScan CObservation2DRangeScan;
-
-=======
-    #include <mrpt/obs/CObservation2DRangeScan.h>
-    #include <mrpt/obs/CObservationOdometry.h>
-    #include <mrpt/utils/CTicTac.h>
-    using namespace mrpt::obs;
-#else
-#   include <mrpt/slam/CObservation2DRangeScan.h>
-#   include <mrpt/slam/CObservationOdometry.h>
-    using namespace mrpt::slam;
-    #include <mrpt/utils.h>
->>>>>>> ecae84c5
 #endif
 
 #if MRPT_VERSION<0x150
@@ -51,12 +38,8 @@
 
 #include <mrpt/system/os.h>
 #include <mrpt/poses/CPose3D.h>
-<<<<<<< HEAD
 #include <mrpt/utils.h>
 //#include <mrpt/opengl.h>
-=======
-#include <mrpt/opengl.h>
->>>>>>> ecae84c5
 #include <mrpt/math/CHistogram.h>
 
 #include <boost/bind.hpp>
